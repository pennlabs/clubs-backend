
from django.conf import settings
from django.conf.urls.static import static
from django.urls import path
from rest_framework_nested import routers

from clubs.views import (AssetViewSet, ClubViewSet, EventViewSet, FavoriteViewSet, MassInviteAPIView,
<<<<<<< HEAD
                         MemberInviteViewSet, MemberViewSet, NoteViewSet, TagViewSet, UserUpdateAPIView)
=======
                         MemberInviteViewSet, MemberViewSet, SubscribeViewSet, TagViewSet, UserUpdateAPIView)
>>>>>>> d0f62fff


router = routers.SimpleRouter()
router.register(r'clubs', ClubViewSet, basename='clubs')
router.register(r'tags', TagViewSet)
router.register(r'favorites', FavoriteViewSet, basename='favorites')
router.register(r'subscribe', SubscribeViewSet, basename='subscribe')

clubs_router = routers.NestedSimpleRouter(router, r'clubs', lookup='club')
clubs_router.register(r'members', MemberViewSet, base_name='club-members')
clubs_router.register(r'events', EventViewSet, base_name='club-events')
clubs_router.register(r'invites', MemberInviteViewSet, basename='club-invites')
clubs_router.register(r'assets', AssetViewSet, basename='club-assets')
clubs_router.register(r'notes', NoteViewSet, basename='club-notes')

urlpatterns = [
    path(r'settings/', UserUpdateAPIView.as_view(), name='users-detail'),
    path(r'clubs/<slug:club_code>/invite/', MassInviteAPIView.as_view(), name='club-invite')
]

urlpatterns += router.urls
urlpatterns += clubs_router.urls

if settings.DEBUG:
    urlpatterns += static(settings.MEDIA_URL, document_root=settings.MEDIA_ROOT)<|MERGE_RESOLUTION|>--- conflicted
+++ resolved
@@ -5,11 +5,7 @@
 from rest_framework_nested import routers
 
 from clubs.views import (AssetViewSet, ClubViewSet, EventViewSet, FavoriteViewSet, MassInviteAPIView,
-<<<<<<< HEAD
-                         MemberInviteViewSet, MemberViewSet, NoteViewSet, TagViewSet, UserUpdateAPIView)
-=======
-                         MemberInviteViewSet, MemberViewSet, SubscribeViewSet, TagViewSet, UserUpdateAPIView)
->>>>>>> d0f62fff
+                         MemberInviteViewSet, MemberViewSet, NoteViewSet, SubscribeViewSet, TagViewSet, UserUpdateAPIView)
 
 
 router = routers.SimpleRouter()
